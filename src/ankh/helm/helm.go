--- conflicted
+++ resolved
@@ -21,25 +21,10 @@
 		helmArgs = append(helmArgs, []string{"--name", currentContext.Release}...)
 	}
 
-<<<<<<< HEAD
-=======
-	// Check if Global contains anything and append `--set` flags to the helm
-	// command for each item
-	if currentContext.Global != nil {
-		for _, item := range util.Collapse(currentContext.Global, nil, nil) {
-			k := strings.Split(item, "=")
-			if _, inMap := ctx.HelmSetValues[k[0]]; inMap {
-				ctx.Logger.Debugf("Overriding ankh config global value %v with value supplied to command line", k[0])
-			} else {
-				helmArgs = append(helmArgs, "--set", "global."+item)
-			}
-		}
-	}
-
 	for key, val := range ctx.HelmSetValues {
 		helmArgs = append(helmArgs, "--set", "global."+key+"="+val)
 	}
->>>>>>> 3fd0c90c
+
 	files, err := ankh.FindChartFiles(ctx, ankhFile, chart)
 
 	if err != nil {
